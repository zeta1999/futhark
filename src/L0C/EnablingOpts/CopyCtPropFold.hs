{-# LANGUAGE GeneralizedNewtypeDeriving, ScopedTypeVariables #-}

module L0C.EnablingOpts.CopyCtPropFold (
                                copyCtProp
                              , copyCtPropOneLambda
                            )
  where
 
import Control.Applicative
import Control.Monad.Reader
import Control.Monad.Writer

--import Data.Either

--import Control.Monad.State
import Data.Array
import Data.List

import Data.Bits

import qualified Data.Map as M

import L0C.L0

import L0C.EnablingOpts.EnablingOptErrors
import qualified L0C.Interpreter as Interp

--import Debug.Trace
-----------------------------------------------------------------
-----------------------------------------------------------------
---- Copy and Constant Propagation + Constant Folding        ----
-----------------------------------------------------------------
-----------------------------------------------------------------

-----------------------------------------------
-- The data to be stored in vtable           --
--   the third param (Bool) indicates if the -- 
--   binding is to be removed from program   --
-----------------------------------------------
<<<<<<< HEAD
data CtOrId tf  = Constant Value   tf Bool
                -- value for constant propagation

                | VarId    Name  tf Bool
                -- Variable id for copy propagation

                | SymArr  (Exp tf) tf Bool
                -- various other opportunities for copy
                -- propagation, for the moment: (i) an indexed variable,
                -- (ii) a iota array, (iii) a replicated array, (iv) a TupLit, 
                -- and (v) an ArrayLit.   I leave this one open, i.e., (Exp tf),
                -- as I do not know exactly what we need here
                -- To Cosmin: Clean it up in the end, i.e., get rid of (Exp tf).
 
data CPropEnv tf = CopyPropEnv {   
                        envVtable  :: M.Map Name (CtOrId tf),
                        program    :: Prog tf
                  }
=======
data CtOrId  = Constant Value Type Bool
             -- value for constant propagation

             | VarId VName Type Bool
             -- Variable id for copy propagation

             | SymArr Exp Type Bool
             -- various other opportunities for copy
             -- propagation, for the moment: (i) an indexed variable,
             -- (ii) an iota array, (iii) a replicated array, (iv) a TupLit,
             -- and (v) an ArrayLit.   I leave this one open, i.e., Exp,
             -- as I do not know exactly what we need here
             -- To Cosmin: Clean it up in the end, i.e., get rid of Exp.

data CPropEnv = CopyPropEnv {
    envVtable  :: M.Map VName CtOrId,
    program    :: Prog
  }
>>>>>>> 7586d80c

data CPropRes = CPropRes {
    resSuccess :: Bool
  -- ^ Whether we have changed something.
  , resNonRemovable :: [VName]
  -- ^ The set of variables used as merge variables.
  }


instance Monoid CPropRes where
  CPropRes c1 m1 `mappend` CPropRes c2 m2 =
    CPropRes (c1 || c2) (m1 `union` m2)
  mempty = CPropRes False []

newtype CPropM a = CPropM (WriterT CPropRes (ReaderT CPropEnv (Either EnablingOptError)) a)
    deriving (MonadWriter CPropRes,
              MonadReader CPropEnv,
              Monad, Applicative, Functor)

-- | We changed part of the AST, and this is the result.  For
-- convenience, use this instead of 'return'.
changed :: a -> CPropM a
changed x = do
  tell $ CPropRes True []
  return x


-- | This name was used as a merge variable.
nonRemovable :: VName -> CPropM ()
nonRemovable name =
  tell $ CPropRes False [name]


-- | @collectNonRemovable mvars m@ executes the action @m@.  The
-- intersection of @mvars@ and any variables used as merge variables
-- while executing @m@ will also be returned, and removed from the
-- writer result.  The latter property is only important if names are
-- not unique.
collectNonRemovable :: [VName] -> CPropM a -> CPropM (a, [VName])
collectNonRemovable mvars m = pass collect
  where collect = do
          (x,res) <- listen m
          return ((x, mvars `intersect` resNonRemovable res),
                  const $ res { resNonRemovable = resNonRemovable res \\ mvars})


-- | The enabling optimizations run in this monad.  Note that it has no mutable
-- state, but merely keeps track of current bindings in a 'TypeEnv'.
-- The 'Either' monad is used for error handling.
runCPropM :: CPropM a -> CPropEnv -> Either EnablingOptError (a, CPropRes)
runCPropM  (CPropM a) = runReaderT (runWriterT a)

badCPropM :: EnablingOptError -> CPropM a
badCPropM = CPropM . lift . lift . Left


-- | Bind a name as a common (non-merge) variable.
bindVar :: CPropEnv -> (VName, CtOrId) -> CPropEnv
bindVar env (name,val) =
  env { envVtable = M.insert name val $ envVtable env }

bindVars :: CPropEnv -> [(VName, CtOrId)] -> CPropEnv
bindVars = foldl bindVar

binding :: [(VName, CtOrId)] -> CPropM a -> CPropM a
binding bnds = local (`bindVars` bnds)

-- | Applies Copy/Constant Propagation and Folding to an Entire Program.
copyCtProp :: Prog -> Either EnablingOptError (Bool, Prog)
copyCtProp prog = do
    let env = CopyPropEnv { envVtable = M.empty, program = prog }
    -- res   <- runCPropM (mapM copyCtPropFun prog) env
    -- let (bs, rs) = unzip res
    (rs, res) <- runCPropM (mapM copyCtPropFun $ progFunctions prog) env
    return (resSuccess res, Prog rs)

copyCtPropFun :: FunDec -> CPropM FunDec
copyCtPropFun (fname, rettype, args, body, pos) = do
    body' <- copyCtPropExp body
    return (fname, rettype, args, body', pos)


-----------------------------------------------------------------
---- Run on Lambda Only!
-----------------------------------------------------------------

copyCtPropOneLambda :: Prog Type -> Lambda Type -> Either EnablingOptError (Lambda Type)
copyCtPropOneLambda prog lam = do
    let env = CopyPropEnv { envVtable = M.empty, program = prog }
    (res, _) <- runCPropM (copyCtPropLambda lam) env
    return res

--------------------------------------------------------------------
--------------------------------------------------------------------
---- Main Function: Copy/Ct propagation and folding for exps    ----
--------------------------------------------------------------------
--------------------------------------------------------------------

copyCtPropExp :: Exp -> CPropM Exp

copyCtPropExp (LetWith nm src inds el body pos) = do
    nonRemovable $ identName src
    el'       <- copyCtPropExp el
    inds'     <- mapM copyCtPropExp inds
    body'     <- copyCtPropExp body
    return $ LetWith nm src inds' el' body' pos

copyCtPropExp (LetPat pat e body pos) = do
    e'    <- copyCtPropExp e
    remv  <- isRemovablePat pat e'
    bnds  <- getPropBnds pat e' remv

    (body', mvars) <-  collectNonRemovable (map fst bnds) $
                       if null bnds then copyCtPropExp body
                       else binding bnds $ copyCtPropExp body
    if remv && null mvars then changed body'
    else return $ LetPat pat e' body' pos


copyCtPropExp (DoLoop mergepat mergeexp idd n loopbdy letbdy pos) = do
    mergeexp'    <- copyCtPropExp mergeexp
    n'       <- copyCtPropExp n
    loopbdy' <- copyCtPropExp loopbdy
    letbdy'  <- copyCtPropExp letbdy
    return $ DoLoop mergepat mergeexp' idd n' loopbdy' letbdy' pos
    

copyCtPropExp e@(Var (Ident vnm _ pos)) = do 
    -- let _ = trace ("In VarExp: "++ppExp 0 e) e
    bnd <- asks $ M.lookup vnm . envVtable
    case bnd of
        Nothing                 -> return e
        Just (Constant v   _ _) -> if isBasicTypeVal v 
                                   then changed $ Literal v pos
                                   else return e
        Just (VarId  id' tp1 _) -> changed $ Var (Ident id' tp1 pos) -- or tp
        Just (SymArr e'    _ _) ->
            case e' of
                Replicate {}      -> return e
                TupLit    _ _     -> if isCtOrCopy e then changed e' else return e
                ArrayLit  {}      -> return e
                Index {}          -> changed e'
                -- DO NOT INLINE IOTA!
                Iota  _ _         -> changed e'
                --Iota _ _          -> return e
                _                 -> return e

copyCtPropExp eee@(Index idd@(Ident vnm tp p) inds tp2 pos) = do
  inds' <- mapM copyCtPropExp inds
  bnd   <- asks $ M.lookup vnm . envVtable 
  case bnd of
    Nothing               -> return  $ Index idd inds' tp2 pos
    Just (VarId  id' _ _) -> changed $ Index (Ident id' tp p) inds' tp2 pos
    Just (Constant v _ _) -> 
      case v of
        ArrayVal _ _ ->
          let sh = arrayShape v 
          in case ctIndex inds' of
               Nothing -> return $ Index idd inds' tp2 pos
               Just iis-> 
                 if length iis == length sh
                 then case getArrValInd v iis of
                        Nothing -> return $ Index idd inds' tp2 pos
                        Just el -> changed $ Literal el pos
                 else return $ Index idd inds' tp2 pos
        _ -> badCPropM $ TypeError pos  " indexing into a non-array value "
    Just (SymArr e' _ _) -> 
      case (e', inds') of 
        (Iota _ _, [ii]) -> changed ii
        (Iota _ _, _)    -> badCPropM $ TypeError pos  " bad indexing in iota "

        (Index aa ais _ _,_) -> do
            -- the array element type is the same as the one of the big array, i.e., t1
            -- the result type is the same as eee's, i.e., tp2
            inner <- copyCtPropExp( Index aa (ais ++ inds') tp2 pos )
            changed inner

        (ArrayLit {}   , _) ->
            case ctIndex inds' of
                Nothing  -> return $ Index idd inds' tp2 pos
                Just iis -> case getArrLitInd e' iis of
                                Nothing -> return $ Index idd inds' tp2 pos
                                Just el -> changed el

        (TupLit   _ _, _       ) -> badCPropM $ TypeError pos  " indexing into a tuple "


        (Replicate _ vvv@(Var vv) _, _:is') -> do
            inner <- if null is' 
                     then copyCtPropExp vvv
                     else copyCtPropExp (Index vv is' tp2 pos)
            changed inner
        (Replicate _ (Index a ais _ _) _, _:is') -> do
            inner <- copyCtPropExp (Index a (ais ++ is') tp2 pos)
            changed inner
        (Replicate _ (Literal arr@(ArrayVal _ _) _) _, _:is') ->
            case ctIndex is' of
                Nothing -> return $ Index idd inds' tp2 pos
                Just iis-> case getArrValInd arr iis of 
                               Nothing -> return $ Index idd inds' tp2 pos
                               Just el -> changed $ Literal el pos
        (Replicate _ val@(Literal _ _) _, _:is') ->
            if null is' then changed val
            else badCPropM $ TypeError pos  " indexing into a basic type "

        (Replicate _ arr@(ArrayLit {}) _, _:is') ->
            case ctIndex is' of
                Nothing -> return $ Index idd inds' tp2 pos
                Just iis-> case getArrLitInd arr iis of 
                               Nothing -> return $ Index idd inds' tp2 pos
                               Just el -> changed el
        (Replicate _ tup@(TupLit _ _) _, _:is') ->
            if null is' && isCtOrCopy tup then changed tup
            else  badCPropM $ TypeError pos  " indexing into a tuple "
        (Replicate _ (Iota n _) _, _:is')
          | [] <- is'  -> changed $ Iota n pos
          | [x] <- is' -> changed x
          | otherwise -> badCPropM $ TypeError pos  (" illegal indexing: " ++ ppExp eee)
        (Replicate {}, _) ->
            return $ Index idd inds' tp2 pos

        _ -> badCPropM $ CopyCtPropError pos (" Unreachable case in copyCtPropExp of Index exp: " ++
                                              ppExp eee++" is bound to "++ppExp e' )
                                              --" index-exp of "++ppExp 0 eee++" bound to "++ppExp 0 e' ) --e

copyCtPropExp (BinOp bop e1 e2 tp pos) = do
    e1'   <- copyCtPropExp e1
    e2'   <- copyCtPropExp e2
    ctFoldBinOp (BinOp bop e1' e2' tp pos)

copyCtPropExp (And e1 e2 pos) = do
    e1'   <- copyCtPropExp e1
    e2'   <- copyCtPropExp e2
    ctFoldBinOp (And e1' e2' pos)

copyCtPropExp (Or e1 e2 pos) = do
    e1'   <- copyCtPropExp e1
    e2'   <- copyCtPropExp e2
    ctFoldBinOp $ Or e1' e2' pos

copyCtPropExp (Negate e tp pos) = do
    e'   <- copyCtPropExp e
    if isValue e'
    then case e' of
            Literal (IntVal  v) _ -> changed $ Literal (IntVal  (-v)) pos
            Literal (RealVal v) _ -> changed $ Literal (RealVal (0.0-v)) pos
            _ -> badCPropM $ TypeError pos  " ~ operands not of (the same) numeral type! "
    else return $ Negate e' tp pos

copyCtPropExp (Not e pos) = do 
    e'   <- copyCtPropExp e
    if isValue e'
    then case e' of
            Literal (LogVal  v) _ -> changed $ Literal (LogVal (not v)) pos
            _ -> badCPropM $ TypeError pos  " not operands not of (the same) numeral type! "    
    else return $ Not e' pos

copyCtPropExp (If e1 e2 e3 tp pos) = do 
    e1' <- copyCtPropExp e1
    e2' <- copyCtPropExp e2
    e3' <- copyCtPropExp e3
    if      isCt1 e1' then changed e2'
    else if isCt0 e1' then changed e3'
    else return $ If e1' e2' e3' tp pos

-----------------------------------------------------------
--- If expression is an array literal than replace it   ---
---    with the array's size                            ---
-----------------------------------------------------------
copyCtPropExp (Size e pos) = do 
    e' <- copyCtPropExp e
    case e' of
        Var idd -> do
            vv <- asks $ M.lookup (identName idd) . envVtable
            case vv of
                Just (SymArr (ArrayLit   els _ _) _ _) -> 
                    changed $ Literal (IntVal (length els)) pos 
                Just (Constant (ArrayVal arr _) _ _) -> 
                    changed $ Literal (IntVal (length (elems arr))) pos
                _ -> return $ Size e' pos
        ArrayLit els _ _ ->
            changed $ Literal (IntVal (length els)) pos
        _ ->  return $ Size e' pos

-----------------------------------------------------------
--- If all params are values and function is free of IO ---
---    then evaluate the function call                  ---
-----------------------------------------------------------
 
-- trace and assertZip are not executed at compile time
-- even if their arguments are values because they 
-- exhibit side effects!
copyCtPropExp (Apply fname args tp pos)
  | "trace" <- nameToString fname = do
    args' <- mapM copyCtPropExp args
    return $ Apply fname args' tp pos
copyCtPropExp (Apply fname args tp pos)
  | "assertZip" <- nameToString fname = do
    args' <- mapM copyCtPropExp args
    return $ Apply fname args' tp pos

copyCtPropExp (Apply fname args tp pos) = do
    args' <- mapM copyCtPropExp args
    (all_are_vals, vals) <- allArgsAreValues args' 
    if all_are_vals
    then do prg <- asks program
            let vv = Interp.runFunNoTrace fname vals  prg
            case vv of
              (Right v) -> changed $ Literal v pos
              _ -> badCPropM $ EnablingOptError pos (" Interpreting fun " ++
                                                     nameToString fname ++ " yields error!")
    else return $ Apply fname args' tp pos

    where 
        allArgsAreValues :: [Exp] -> CPropM (Bool, [Value])
        allArgsAreValues []     = return (True, [])
        allArgsAreValues (a:as) =
            case a of
                Literal v _ -> do (res, vals) <- allArgsAreValues as
                                  if res then return (True,  v:vals)
                                         else return (False, []    )
                Var idd   -> do vv <- asks $ M.lookup (identName idd) . envVtable
                                case vv of
                                  Just (Constant v _ _) -> do
                                    (res, vals) <- allArgsAreValues as
                                    if res then return (True,  v:vals)
                                           else return (False, []    )
                                  _ -> return (False, [])
                _         -> return (False, [])

------------------------------
--- Pattern Match the Rest ---
------------------------------

copyCtPropExp e = mapExpM mapper e
  where mapper = identityMapper {
                   mapOnExp = copyCtPropExp
                 , mapOnLambda = copyCtPropLambda
                 }

-- data Lambda ty = AnonymFun [Ident Type] (Exp ty) Type SrcLoc
--                    -- fn int (bool x, char z) => if(x) then ord(z) else ord(z)+1 *)
--               | CurryFun String [Exp ty] ty SrcLoc
--                    -- op +(4) *)
--                 deriving (Eq, Ord, Typeable, Data, Show)

copyCtPropLambda :: Lambda -> CPropM Lambda
copyCtPropLambda (AnonymFun ids body tp pos) = do
    body' <- copyCtPropExp body
    return $ AnonymFun ids body' tp pos
copyCtPropLambda (CurryFun fname params tp pos) = do
    params' <- copyCtPropExpList params
    return $ CurryFun fname params' tp pos

    


copyCtPropExpList :: [Exp] -> CPropM [Exp]
copyCtPropExpList = mapM copyCtPropExp

------------------------------------------------
---- Constant Folding                       ----
------------------------------------------------

ctFoldBinOp :: Exp -> CPropM Exp
ctFoldBinOp e@(BinOp Plus e1 e2 _ pos)
  | isCt0 e1 = changed e2
  | isCt0 e2 = changed e1
  | isValue e1, isValue e2 =
    case (e1, e2) of
      (Literal (IntVal  v1) _, Literal (IntVal  v2) _) -> changed $ Literal (IntVal  (v1+v2)) pos
      (Literal (RealVal v1) _, Literal (RealVal v2) _) -> changed $ Literal (RealVal (v1+v2)) pos
      _ -> badCPropM $ TypeError pos  " + operands not of (the same) numeral type! "
  | otherwise = return e
ctFoldBinOp e@(BinOp Minus e1 e2 _ pos)
  | isCt0 e2 = changed e1
  | isValue e1, isValue e2 =
    case (e1, e2) of
      (Literal (IntVal  v1) _, Literal (IntVal  v2) _) -> changed $ Literal (IntVal  (v1-v2)) pos
      (Literal (RealVal v1) _, Literal (RealVal v2) _) -> changed $ Literal (RealVal (v1-v2)) pos
      _ -> badCPropM $ TypeError pos  " - operands not of (the same) numeral type! "
  | otherwise = return e
ctFoldBinOp e@(BinOp Times e1 e2 _ pos)
  | isCt0 e1 = changed e1
  | isCt0 e2 = changed e2
  | isCt1 e1 = changed e2
  | isCt1 e2 = changed e1
  | isValue e1, isValue e2 =
    case (e1, e2) of
      (Literal (IntVal  v1) _, Literal (IntVal  v2) _) -> changed $ Literal (IntVal  (v1*v2)) pos
      (Literal (RealVal v1) _, Literal (RealVal v2) _) -> changed $ Literal (RealVal (v1*v2)) pos
      _ -> badCPropM $ TypeError pos  " * operands not of (the same) numeral type! "
  | otherwise = return e
ctFoldBinOp e@(BinOp Divide e1 e2 _ pos)
  | isCt0 e1 = changed e1
  | isCt0 e2 = badCPropM $ Div0Error pos
  | isCt1 e2 = changed e1
  | isValue e1, isValue e2 =
    case (e1, e2) of
      (Literal (IntVal  v1) _, Literal (IntVal  v2) _) -> changed $ Literal (IntVal  (div v1 v2)) pos
      (Literal (RealVal v1) _, Literal (RealVal v2) _) -> changed $ Literal (RealVal (v1 / v2)) pos
      _ -> badCPropM $ TypeError pos  " / operands not of (the same) numeral type! "
  | otherwise = return e
ctFoldBinOp e@(BinOp Mod e1 e2 _ pos)
  | isCt0 e2 = badCPropM $ Div0Error pos
  | isValue e1, isValue e2 =
    case (e1, e2) of
      (Literal (IntVal  v1) _, Literal (IntVal  v2) _) -> changed $ Literal (IntVal  (v1 `mod` v2)) pos
      _ -> badCPropM $ TypeError pos  " % operands not of integer type! "
  | otherwise = return e
ctFoldBinOp e@(BinOp Pow e1 e2 _ pos)
  | isCt0 e1 || isCt1 e1 || isCt1 e2 = changed e1
  | isCt0 e2 =
    case e1 of
      Literal (IntVal  _) _ -> changed $ Literal (IntVal  1) pos
      Literal (RealVal _) _ -> changed $ Literal (RealVal 1.0) pos
      _ -> badCPropM $ TypeError pos  " pow operands not of (the same) numeral type! "
  |  isValue e1, isValue e2 =
    case (e1, e2) of
      (Literal (IntVal v1) _, Literal (IntVal v2) _) -> changed $ Literal (IntVal  (v1 ^v2)) pos
      (Literal (RealVal v1) _, Literal (RealVal v2) _) -> changed $ Literal (RealVal (v1**v2)) pos
      _ -> badCPropM $ TypeError pos  " pow operands not of (the same) numeral type! "
  | otherwise = return e
ctFoldBinOp e@(BinOp ShiftL e1 e2 _ pos)
  | isCt0 e2 = changed e1
  | isValue e1, isValue e2 =
    case (e1, e2) of
      (Literal (IntVal v1) _, Literal (IntVal v2) _) -> changed $ Literal (IntVal  (shiftL v1 v2)) pos
      _ -> badCPropM $ TypeError pos  " << operands not of integer type! "
  | otherwise = return e
ctFoldBinOp e@(BinOp ShiftR e1 e2 _ pos)
  | isCt0 e2 = changed e1
  | isValue e1, isValue e2 =
    case (e1, e2) of
      (Literal (IntVal v1) _, Literal (IntVal v2) _) -> changed $ Literal (IntVal  (shiftR v1 v2)) pos
      _ -> badCPropM $ TypeError pos  " >> operands not of integer type! "
  | otherwise = return e
ctFoldBinOp e@(BinOp Band e1 e2 _ pos)
  | isCt0 e1 = changed e1
  | isCt0 e2 = changed e2
  | isCt1 e1 = changed e2
  | isCt1 e2 = changed e1
  | isValue e1 && isValue e2 =
    case (e1, e2) of
      (Literal (IntVal  v1) _, Literal (IntVal v2) _) -> changed $ Literal (IntVal  (v1 .&. v2)) pos
      _ -> badCPropM $ TypeError pos  " & operands not of integer type! "
  | otherwise = return e
ctFoldBinOp e@(BinOp Bor e1 e2 _ pos)
  | isCt0 e1 = changed e2
  | isCt0 e2 = changed e1
  | isCt1 e1 = changed e1
  | isCt1 e2 = changed e2
  | isValue e1 && isValue e2 =
    case (e1, e2) of
      (Literal (IntVal v1) _, Literal (IntVal v2) _) -> changed $ Literal (IntVal  (v1 .|. v2)) pos
      _ -> badCPropM $ TypeError pos  " | operands not of integer type! "
  | otherwise = return e
ctFoldBinOp e@(BinOp Xor e1 e2 _ pos)
  | isCt0 e1 = changed e2
  | isCt0 e2 = return e1
  | isValue e1 && isValue e2 =
    case (e1, e2) of
      (Literal (IntVal v1) _, Literal (IntVal v2) _) -> changed $ Literal (IntVal  (xor v1 v2)) pos
      _ -> badCPropM $ TypeError pos  " ^ operands not of integer type! "
  | otherwise = return e
ctFoldBinOp e@(And e1 e2 pos)
  | isCt0 e1 = changed e1
  | isCt0 e2 = changed e2
  | isCt1 e1 = changed e2
  | isCt1 e2 = changed e1
  | isValue e1 && isValue e2 =
    case (e1, e2) of
      (Literal (LogVal  v1) _, Literal (LogVal  v2) _) -> changed $ Literal (LogVal  (v1 && v2)) pos
      _ -> badCPropM $ TypeError pos  " && operands not of boolean type! "
  | otherwise = return e
ctFoldBinOp e@(Or e1 e2 pos)
  | isCt0 e1 = changed e2
  | isCt0 e2 = changed e1
  | isCt1 e1 = changed e1
  | isCt1 e2 = changed e2
  | isValue e1 && isValue e2 =
    case (e1, e2) of
      (Literal (LogVal  v1) _, Literal (LogVal  v2) _) -> changed $ Literal (LogVal  (v1 || v2)) pos
      _ -> badCPropM $ TypeError pos  " || operands not of boolean type! "
  | otherwise = return e

ctFoldBinOp e@(BinOp Equal e1 e2 _ pos) =
    if isValue e1 && isValue e2 then
      case (e1, e2) of
        -- for numerals we could build node e1-e2, simplify and test equality with 0 or 0.0!
        (Literal (IntVal  v1) _, Literal (IntVal  v2) _) -> changed $ Literal (LogVal (v1==v2)) pos
        (Literal (RealVal v1) _, Literal (RealVal v2) _) -> changed $ Literal (LogVal (v1==v2)) pos
        (Literal (LogVal  v1) _, Literal (LogVal  v2) _) -> changed $ Literal (LogVal (v1==v2)) pos
        (Literal (CharVal v1) _, Literal (CharVal v2) _) -> changed $ Literal (LogVal (v1==v2)) pos
        --(Literal (TupVal  v1 _), Literal (TupVal  v2 _)) -> return (True, Literal (LogVal (v1==v2) pos))
        _ -> badCPropM $ TypeError pos  " equal operands not of (the same) basic type! "
    else return e
ctFoldBinOp e@(BinOp Less e1 e2 _ pos) =
    if isValue e1 && isValue e2 then
      case (e1, e2) of
        -- for numerals we could build node e1-e2, simplify and compare with 0 or 0.0!
        (Literal (IntVal  v1) _, Literal (IntVal  v2) _) -> changed $ Literal (LogVal (v1<v2)) pos
        (Literal (RealVal v1) _, Literal (RealVal v2) _) -> changed $ Literal (LogVal (v1<v2)) pos
        (Literal (LogVal  v1) _, Literal (LogVal  v2) _) -> changed $ Literal (LogVal (v1<v2)) pos
        (Literal (CharVal v1) _, Literal (CharVal v2) _) -> changed $ Literal (LogVal (v1<v2)) pos
        --(Literal (TupVal  v1 _), Literal (TupVal  v2 _)) -> return (True, Literal (LogVal (v1<v2) pos))
        _ -> badCPropM $ TypeError pos  " less-than operands not of (the same) basic type! "
    else return e
ctFoldBinOp e@(BinOp Leq e1 e2 _ pos) =
    if isValue e1 && isValue e2 then
      case (e1, e2) of
        -- for numerals we could build node e1-e2, simplify and compare with 0 or 0.0!
        (Literal (IntVal  v1 ) _, Literal (IntVal  v2 ) _) -> changed $ Literal (LogVal (v1<=v2)) pos
        (Literal (RealVal v1 ) _, Literal (RealVal v2 ) _) -> changed $ Literal (LogVal (v1<=v2)) pos
        (Literal (LogVal  v1 ) _, Literal (LogVal  v2 ) _) -> changed $ Literal (LogVal (v1<=v2)) pos
        (Literal (CharVal v1 ) _, Literal (CharVal v2 ) _) -> changed $ Literal (LogVal (v1<=v2)) pos
        --(Literal (TupVal  v1 ) _, Literal (TupVal  v2 ) _) -> return (True, Literal (LogVal (v1<=v2)) pos)
        _ -> badCPropM $ TypeError pos  " less-than-or-equal operands not of (the same) basic type! "
    else return e
ctFoldBinOp e = return e



----------------------------------------------------
---- Helpers for Constant Folding                ---
----------------------------------------------------


isValue :: Exp -> Bool
isValue e = case e of
              Literal _ _ -> True
              _           -> False

isCt1 :: Exp -> Bool
isCt1 e = case e of
            Literal (IntVal  one) _ -> one == 1
            Literal (RealVal one) _ -> one == 1.0
            Literal (LogVal True) _ -> True
            _                       -> False
isCt0 :: Exp -> Bool
isCt0 e = case e of
            Literal (IntVal  zr) _   -> zr == 0
            Literal (RealVal zr) _   -> zr == 0.0
            Literal (LogVal False) _ -> True
            _                        -> False

----------------------------------------------------
---- Helpers for Constant/Copy Propagation       ---
----------------------------------------------------

isBasicTypeVal :: Value -> Bool
isBasicTypeVal = basicType . typeOf

isCtOrCopy :: Exp -> Bool
isCtOrCopy (Literal  val _ ) = isBasicTypeVal val
isCtOrCopy (TupLit   ts _  ) = all isCtOrCopy ts
isCtOrCopy (Var           _) = True
isCtOrCopy (Iota        _ _) = True
isCtOrCopy (Index {}       ) = True
isCtOrCopy _                 = False

isRemovablePat  :: TupIdent -> Exp -> CPropM Bool
isRemovablePat (Id _) e = 
 let s=case e of
        Var     _         -> True
        Index   {}        -> True
        Literal v _       -> isBasicTypeVal v
        TupLit  _ _       -> isCtOrCopy e     -- False
--      DO NOT INLINE IOTA
        Iota    _ _       -> True
        _                 -> False
 in return s

isRemovablePat (TupId tups _) e = 
    case e of
          Var (Ident vnm _ _)      -> do
              bnd <- asks $ M.lookup vnm . envVtable
              case bnd of
                  Just (Constant val@(TupVal ts) _ _) ->
                      return ( isBasicTypeVal val && length ts == length tups )
                  Just (SymArr   tup@(TupLit ts _  ) _ _) -> 
                      return ( isCtOrCopy tup && length ts == length tups ) 
                  _ ->  return False
          TupLit  _ _              -> return (isCtOrCopy     e  )
          Literal val@(TupVal _) _ -> return (isBasicTypeVal val)
          _ -> return False

getPropBnds :: TupIdent -> Exp -> Bool -> CPropM [(VName, CtOrId)]
getPropBnds ( Id (Ident var tp _) ) e to_rem =
  let r = case e of
            Literal v _          -> [(var, Constant v (boxType (typeOf v)) to_rem)]
            Var (Ident id1 tp1 _)-> [(var, VarId  id1 tp1 to_rem)]
            Index   {}           -> [(var, SymArr e   tp  to_rem)]
            TupLit  {}           -> [(var, SymArr e   tp  to_rem)]

            Iota {}              -> let newtp = boxType (Array Int [Nothing] Nonunique) -- (Just n) does not work Exp
                                    in  [(var, SymArr e newtp to_rem)]
            Replicate {}      -> [(var, SymArr e tp to_rem)]
            ArrayLit  {}      -> [(var, SymArr e tp to_rem)]
            _ -> [] 
  in return r 
getPropBnds pat@(TupId ids _) e to_rem = 
    case e of
        TupLit  ts _          ->
            if length ids == length ts
            then concat <$> mapM (\(x,y)->getPropBnds x y to_rem) (zip ids ts)
            else return []
        Literal (TupVal ts) loc ->
            if length ids == length ts
            then concat <$> mapM (\(x,y)->getPropBnds x (Literal y loc) to_rem) (zip ids ts)
            else return []
        Var (Ident vnm _ loc)   -> do 
            bnd <- asks $ M.lookup vnm . envVtable
            case bnd of
                Just (SymArr tup@(TupLit   _ _) _ _) -> getPropBnds pat tup               to_rem
                Just (Constant tup@(TupVal _) _ _)   -> getPropBnds pat (Literal tup loc) to_rem 
                _                                    -> return []
        _ -> return []

ctIndex :: [Exp] -> Maybe [Int]
ctIndex []     = Just []
ctIndex (i:is) = 
  case i of
    Literal (IntVal ii) _ ->
      let x = ctIndex is in
      case x of
        Nothing -> Nothing
        Just y -> Just (ii:y)
    _ -> Nothing 

getArrValInd :: Value -> [Int] -> Maybe Value
getArrValInd v [] = if isBasicTypeVal v then Just v else Nothing 
getArrValInd (ArrayVal arr _) (i:is) = getArrValInd (arr ! i) is
getArrValInd _ _ = Nothing 

getArrLitInd :: Exp -> [Int] -> Maybe Exp
getArrLitInd e [] = if isCtOrCopy e then Just e else Nothing 
getArrLitInd (ArrayLit els _ _) (i:is) = getArrLitInd (els !! i) is
getArrLitInd (Literal arr@(ArrayVal _ _) loc) (i:is) = 
    case getArrValInd arr (i:is) of
        Nothing -> Nothing
        Just v  -> Just (Literal v loc)
getArrLitInd _ _ = Nothing <|MERGE_RESOLUTION|>--- conflicted
+++ resolved
@@ -37,26 +37,7 @@
 --   the third param (Bool) indicates if the -- 
 --   binding is to be removed from program   --
 -----------------------------------------------
-<<<<<<< HEAD
-data CtOrId tf  = Constant Value   tf Bool
-                -- value for constant propagation
-
-                | VarId    Name  tf Bool
-                -- Variable id for copy propagation
-
-                | SymArr  (Exp tf) tf Bool
-                -- various other opportunities for copy
-                -- propagation, for the moment: (i) an indexed variable,
-                -- (ii) a iota array, (iii) a replicated array, (iv) a TupLit, 
-                -- and (v) an ArrayLit.   I leave this one open, i.e., (Exp tf),
-                -- as I do not know exactly what we need here
-                -- To Cosmin: Clean it up in the end, i.e., get rid of (Exp tf).
- 
-data CPropEnv tf = CopyPropEnv {   
-                        envVtable  :: M.Map Name (CtOrId tf),
-                        program    :: Prog tf
-                  }
-=======
+
 data CtOrId  = Constant Value Type Bool
              -- value for constant propagation
 
@@ -66,7 +47,7 @@
              | SymArr Exp Type Bool
              -- various other opportunities for copy
              -- propagation, for the moment: (i) an indexed variable,
-             -- (ii) an iota array, (iii) a replicated array, (iv) a TupLit,
+             -- (ii) a iota array, (iii) a replicated array, (iv) a TupLit,
              -- and (v) an ArrayLit.   I leave this one open, i.e., Exp,
              -- as I do not know exactly what we need here
              -- To Cosmin: Clean it up in the end, i.e., get rid of Exp.
@@ -75,7 +56,7 @@
     envVtable  :: M.Map VName CtOrId,
     program    :: Prog
   }
->>>>>>> 7586d80c
+
 
 data CPropRes = CPropRes {
     resSuccess :: Bool
@@ -162,7 +143,7 @@
 ---- Run on Lambda Only!
 -----------------------------------------------------------------
 
-copyCtPropOneLambda :: Prog Type -> Lambda Type -> Either EnablingOptError (Lambda Type)
+copyCtPropOneLambda :: Prog -> Lambda -> Either EnablingOptError Lambda
 copyCtPropOneLambda prog lam = do
     let env = CopyPropEnv { envVtable = M.empty, program = prog }
     (res, _) <- runCPropM (copyCtPropLambda lam) env
